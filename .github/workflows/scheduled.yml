permissions:
  contents: read
on:
  push:
    branches: [main]
  pull_request:
  schedule:
    - cron:  '7 7 * * *'
name: rolling
jobs:
  # https://twitter.com/mycoliza/status/1571295690063753218
  nightly:
    runs-on: ubuntu-latest
    name: ubuntu / nightly
    steps:
      - uses: actions/checkout@v3
        with:
          submodules: true
      - name: Install nightly
        uses: dtolnay/rust-toolchain@nightly
      - name: cargo generate-lockfile
        if: hashFiles('Cargo.lock') == ''
        run: cargo generate-lockfile
      - name: cargo test --locked
        run: cargo test --locked --all-features --all-targets
  # https://twitter.com/alcuadrado/status/1571291687837732873
  update:
    runs-on: ubuntu-latest
    name: ubuntu / beta / updated
    # There's no point running this if no Cargo.lock was checked in in the
    # first place, since we'd just redo what happened in the regular test job.
    # Unfortunately, hashFiles only works in if on steps, so we reepeat it.
    # if: hashFiles('Cargo.lock') != ''
    steps:
      - uses: actions/checkout@v3
        with:
          submodules: true
      - name: Install beta
        if: hashFiles('Cargo.lock') != ''
        uses: dtolnay/rust-toolchain@beta
      - name: cargo update
        if: hashFiles('Cargo.lock') != ''
        run: cargo update
      - name: cargo test
        if: hashFiles('Cargo.lock') != ''
<<<<<<< HEAD
        uses: actions-rs/cargo@v1
        with:
          command: test
          args: --locked
=======
        run: cargo test --locked --all-features --all-targets
>>>>>>> 80a89195
        env:
          RUSTFLAGS: -D deprecated<|MERGE_RESOLUTION|>--- conflicted
+++ resolved
@@ -43,13 +43,6 @@
         run: cargo update
       - name: cargo test
         if: hashFiles('Cargo.lock') != ''
-<<<<<<< HEAD
-        uses: actions-rs/cargo@v1
-        with:
-          command: test
-          args: --locked
-=======
-        run: cargo test --locked --all-features --all-targets
->>>>>>> 80a89195
+        run: cargo test --locked
         env:
           RUSTFLAGS: -D deprecated